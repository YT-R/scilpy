--- conflicted
+++ resolved
@@ -1,7 +1,5 @@
 # -*- coding: utf-8 -*-
 import numpy as np
-<<<<<<< HEAD
-=======
 
 
 def extract_longest_segments_from_profile(strl_indices, atlas_data):
@@ -14,7 +12,6 @@
         The indices of all voxels traversed by this streamline.
     atlas_data: np.ndarray
         The loaded image containing the labels.
->>>>>>> 64fcc549
 
     Returns
     -------
@@ -74,14 +71,6 @@
 
 
 def compute_connectivity(indices, atlas_data, real_labels, segmenting_func):
-<<<<<<< HEAD
-    connectivity = {k: {lab: [] for lab in real_labels} for k in real_labels}
-    for strl_idx, strl_indices in enumerate(indices):
-        if (np.array(strl_indices) > atlas_data.shape).any():
-            continue
-        segments_info = segmenting_func(strl_indices, atlas_data)
-
-=======
     """
     Parameters
     ----------
@@ -118,7 +107,6 @@
 
         # Finding start_label and end_label.
         segments_info = segmenting_func(strl_vox_indices, atlas_data)
->>>>>>> 64fcc549
         for si in segments_info:
             connectivity[si['start_label']][si['end_label']].append(
                 {'strl_idx': strl_idx,
