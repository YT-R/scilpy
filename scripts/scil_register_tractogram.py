#!/usr/bin/env python
# -*- coding: utf-8 -*-

"""
Generate a linear transformation matrix from the registration of
2 tractograms. Typically, this script is run before
scil_apply_transform_to_tractogram.py.

For more informations on how to use the various registration scripts
see the doc/tractogram_registration.md readme file
"""

import argparse
import os

from dipy.align.streamlinear import whole_brain_slr
import numpy as np

from scilpy.io.streamlines import load_tractogram_with_reference
from scilpy.io.utils import (add_overwrite_arg, add_reference_arg,
                             add_verbose_arg,
                             assert_inputs_exist, assert_outputs_exist)

EPILOG = """References:
[1] E. Garyfallidis, O. Ocegueda, D. Wassermann, M. Descoteaux
Robust and efficient linear registration of white-matter fascicles in the
space of streamlines, NeuroImage, Volume 117, 15 August 2015, Pages 124-140
(http://www.sciencedirect.com/science/article/pii/S1053811915003961)
"""


<<<<<<< HEAD
def register_tractogram(moving_tractogram, static_tractogram,
                        only_rigid, amount_to_load, matrix_filename,
                        verbose):

    amount_to_load = max(250000, amount_to_load)

    moving_streamlines = next(ichunk(moving_tractogram.streamlines,
                                     amount_to_load))

    static_streamlines = next(ichunk(static_tractogram.streamlines,
                                     amount_to_load))

    if only_rigid:
        transformation_type = 'rigid'
    else:
        transformation_type = 'affine'

    ret = whole_brain_slr(ArraySequence(static_streamlines),
                          ArraySequence(moving_streamlines),
                          x0=transformation_type,
                          maxiter=150,
                          verbose=verbose)
    _, transfo, _, _ = ret
    np.savetxt(matrix_filename, transfo)


def _build_arg_parser():
=======
def _build_args_parser():
>>>>>>> f78e57a8
    p = argparse.ArgumentParser(formatter_class=argparse.RawTextHelpFormatter,
                                description=__doc__, epilog=EPILOG)

    p.add_argument('moving_tractogram',
                   help='Path of the moving tractogram.')
    p.add_argument('static_tractogram',
                   help='Path of the target tractogram.')

    p.add_argument('--out_name', default='transformation.txt',
                   help='Filename of the transformation matrix, \n'
                        'the registration type will be appended as a suffix,\n'
                        '[<out_name>_<affine/rigid>.txt]')
    p.add_argument('--only_rigid', action='store_true',
                   help='Will only use a rigid transformation, '
                        'uses affine by default.')

    add_reference_arg(p, 'moving_tractogram')
    add_reference_arg(p, 'static_tractogram')
    add_overwrite_arg(p)
    add_verbose_arg(p)

    return p


def main():
    parser = _build_arg_parser()
    args = parser.parse_args()

    assert_inputs_exist(parser, [args.moving_tractogram,
                                 args.static_tractogram])

    if args.only_rigid:
        matrix_filename = os.path.splitext(args.out_name)[0] + '_rigid.txt'
    else:
        matrix_filename = os.path.splitext(args.out_name)[0] + '_affine.txt'

    assert_outputs_exist(parser, args, matrix_filename, args.out_name)

    sft_moving = load_tractogram_with_reference(parser, args,
                                                args.moving_tractogram,
                                                arg_name='moving_tractogram')

    sft_static = load_tractogram_with_reference(parser, args,
                                                args.static_tractogram,
                                                arg_name='static_tractogram')

    if args.only_rigid:
        transformation_type = 'rigid'
    else:
        transformation_type = 'affine'

    ret = whole_brain_slr(sft_moving.streamlines,
                          sft_static.streamlines,
                          x0=transformation_type,
                          maxiter=150,
                          verbose=args.verbose)
    _, transfo, _, _ = ret

    np.savetxt(matrix_filename, transfo)


if __name__ == "__main__":
    main()<|MERGE_RESOLUTION|>--- conflicted
+++ resolved
@@ -29,37 +29,7 @@
 """
 
 
-<<<<<<< HEAD
-def register_tractogram(moving_tractogram, static_tractogram,
-                        only_rigid, amount_to_load, matrix_filename,
-                        verbose):
-
-    amount_to_load = max(250000, amount_to_load)
-
-    moving_streamlines = next(ichunk(moving_tractogram.streamlines,
-                                     amount_to_load))
-
-    static_streamlines = next(ichunk(static_tractogram.streamlines,
-                                     amount_to_load))
-
-    if only_rigid:
-        transformation_type = 'rigid'
-    else:
-        transformation_type = 'affine'
-
-    ret = whole_brain_slr(ArraySequence(static_streamlines),
-                          ArraySequence(moving_streamlines),
-                          x0=transformation_type,
-                          maxiter=150,
-                          verbose=verbose)
-    _, transfo, _, _ = ret
-    np.savetxt(matrix_filename, transfo)
-
-
 def _build_arg_parser():
-=======
-def _build_args_parser():
->>>>>>> f78e57a8
     p = argparse.ArgumentParser(formatter_class=argparse.RawTextHelpFormatter,
                                 description=__doc__, epilog=EPILOG)
 
