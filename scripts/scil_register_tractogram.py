#!/usr/bin/env python
# -*- coding: utf-8 -*-

"""
Generate a linear transformation matrix from the registration of
2 tractograms. Typically, this script is run before
scil_apply_transform_to_tractogram.py.

For more informations on how to use the various registration scripts
see the doc/tractogram_registration.md readme file
"""
<<<<<<< HEAD

import argparse
import os

from dipy.align.streamlinear import whole_brain_slr
from nibabel.streamlines.array_sequence import ArraySequence
import numpy as np


from scilpy.io.streamlines import ichunk, load_tractogram_with_reference
from scilpy.io.utils import (add_overwrite_arg, add_reference_arg,
                             add_verbose_arg, assert_inputs_exist,
                             assert_outputs_exist)
=======
>>>>>>> f78e57a8

import argparse
import os

from dipy.align.streamlinear import whole_brain_slr
import numpy as np

from scilpy.io.streamlines import load_tractogram_with_reference
from scilpy.io.utils import (add_overwrite_arg, add_reference_arg,
                             add_verbose_arg,
                             assert_inputs_exist, assert_outputs_exist)

EPILOG = """References:
[1] E. Garyfallidis, O. Ocegueda, D. Wassermann, M. Descoteaux
Robust and efficient linear registration of white-matter fascicles in the
space of streamlines, NeuroImage, Volume 117, 15 August 2015, Pages 124-140
(http://www.sciencedirect.com/science/article/pii/S1053811915003961)
"""


def _build_args_parser():
    p = argparse.ArgumentParser(formatter_class=argparse.RawTextHelpFormatter,
                                description=__doc__, epilog=EPILOG)

    p.add_argument('moving_tractogram',
                   help='Path of the moving tractogram.')
    p.add_argument('static_tractogram',
                   help='Path of the target tractogram.')

    p.add_argument('--out_name', default='transformation.txt',
                   help='Filename of the transformation matrix, \n'
                        'the registration type will be appended as a suffix,\n'
                        '[<out_name>_<affine/rigid>.txt]')
    p.add_argument('--only_rigid', action='store_true',
                   help='Will only use a rigid transformation, '
                        'uses affine by default.')

    add_reference_arg(p, 'moving_tractogram')
    add_reference_arg(p, 'static_tractogram')
    add_overwrite_arg(p)
    add_verbose_arg(p)

    return p


def main():
    parser = _build_args_parser()
    args = parser.parse_args()

    assert_inputs_exist(parser, [args.moving_tractogram,
                                 args.static_tractogram])

    if args.only_rigid:
        matrix_filename = os.path.splitext(args.out_name)[0] + '_rigid.txt'
    else:
        matrix_filename = os.path.splitext(args.out_name)[0] + '_affine.txt'

    assert_outputs_exist(parser, args, matrix_filename, args.out_name)

    sft_moving = load_tractogram_with_reference(parser, args,
                                                args.moving_tractogram,
                                                arg_name='moving_tractogram')

    sft_static = load_tractogram_with_reference(parser, args,
                                                args.static_tractogram,
                                                arg_name='static_tractogram')

    if args.only_rigid:
        transformation_type = 'rigid'
    else:
        transformation_type = 'affine'

    ret = whole_brain_slr(sft_moving.streamlines,
                          sft_static.streamlines,
                          x0=transformation_type,
                          maxiter=150,
                          verbose=args.verbose)
    _, transfo, _, _ = ret

    np.savetxt(matrix_filename, transfo)


if __name__ == "__main__":
    main()<|MERGE_RESOLUTION|>--- conflicted
+++ resolved
@@ -9,22 +9,6 @@
 For more informations on how to use the various registration scripts
 see the doc/tractogram_registration.md readme file
 """
-<<<<<<< HEAD
-
-import argparse
-import os
-
-from dipy.align.streamlinear import whole_brain_slr
-from nibabel.streamlines.array_sequence import ArraySequence
-import numpy as np
-
-
-from scilpy.io.streamlines import ichunk, load_tractogram_with_reference
-from scilpy.io.utils import (add_overwrite_arg, add_reference_arg,
-                             add_verbose_arg, assert_inputs_exist,
-                             assert_outputs_exist)
-=======
->>>>>>> f78e57a8
 
 import argparse
 import os
