#! /usr/bin/env python3
# -*- coding: utf-8 -*-

"""
Local streamline HARDI tractography.
The tracking direction is chosen in the aperture cone defined by the
previous tracking direction and the angular constraint.

Algo 'eudx': the peak from the spherical function (SF) most closely aligned
to the previous direction.
Algo 'det': the maxima of the spherical function (SF) the most closely aligned
to the previous direction.
Algo 'prob': a direction drawn from the empirical distribution function defined
from the SF.

The local tracking algorithm can also run on the GPU using the --use_gpu
option (experimental). By default, GPU tracking behaves the same as
DIPY. Below is a list of known divergences between the CPU and GPU
implementations:
    * Backend: The CPU implementation uses DIPY's LocalTracking and the
        GPU implementation uses an in-house OpenCL implementation.
    * Algo: For the GPU implementation, the only available algorithm is
        Algo 'prob'.
    * Tracking sphere: The only sphere available for GPU tracking is
        `symmetric724` and `--sub_sphere` is not available for GPU tracking.
    * SH interpolation: For GPU tracking, SH interpolation can be set to either
        nearest neighbour or trilinear (default). With DIPY, the only available
        method is trilinear.
    * Forward tracking: For GPU tracking, the `--forward_only` flag can be used
        to disable backward tracking. This option isn't available for CPU
        tracking.

NOTE: eudx can be used with pre-computed peaks from fodf as well as
evecs_v1.nii.gz from scil_compute_dti_metrics.py (experimental).

All the input nifti files must be in isotropic resolution.
"""

import argparse
import logging
from time import perf_counter
from typing import Iterable

from dipy.core.sphere import HemiSphere
from dipy.data import get_sphere
from dipy.direction import (DeterministicMaximumDirectionGetter,
                            ProbabilisticDirectionGetter,
                            PTTDirectionGetter)
from dipy.direction.peaks import PeaksAndMetrics
from dipy.io.utils import (get_reference_info,
                           create_tractogram_header)
from dipy.tracking.local_tracking import LocalTracking
from dipy.tracking.stopping_criterion import BinaryStoppingCriterion
from dipy.tracking.streamlinespeed import length, compress_streamlines
from dipy.tracking import utils as track_utils
import nibabel as nib
from nibabel.streamlines.tractogram import LazyTractogram, TractogramItem
from nibabel.streamlines import detect_format, TrkFile
import numpy as np
from tqdm import tqdm

from scilpy.reconst.utils import (find_order_from_nb_coeff,
                                  get_b_matrix, get_maximas)
from scilpy.io.image import get_data_as_mask
from scilpy.io.utils import (add_sphere_arg, add_verbose_arg,
                             assert_inputs_exist, assert_outputs_exist,
                             verify_compression_th)
from scilpy.tracking.tools import get_theta
from scilpy.tracking.utils import (add_mandatory_options_tracking,
                                   add_out_options, add_seeding_options,
                                   add_tracking_options,
                                   verify_streamline_length_options,
                                   verify_seed_options)
from scilpy.tracking.tracker import GPUTacker

# GPU tracking arguments default values
DEFAULT_BATCH_SIZE = 10000
DEFAULT_SH_INTERP = 'trilinear'
DEFAULT_FWD_ONLY = False
DEFAULT_GPU_SPHERE = 'symmetric724'


def _build_arg_parser():
    p = argparse.ArgumentParser(
        description=__doc__,
        formatter_class=argparse.RawTextHelpFormatter)

    add_mandatory_options_tracking(p)

    track_g = add_tracking_options(p)
    track_g.add_argument('--algo', default='prob',
                         choices=['det', 'prob', 'ptt', 'eudx'],
                         help='Algorithm to use. [%(default)s]')
    add_sphere_arg(track_g, symmetric_only=True)
    track_g.add_argument('--sub_sphere',
                         type=int, default=0,
                         help='Subdivides each face of the sphere into 4^s new'
                              ' faces. [%(default)s]')
    add_seeding_options(p)

    gpu_g = p.add_argument_group('GPU options')
    gpu_g.add_argument('--use_gpu', action='store_true',
                       help='Enable GPU tracking (experimental).')
    gpu_g.add_argument('--sh_interp', default=None,
                       choices=['trilinear', 'nearest'],
                       help='SH image interpolation method. '
                            '[{}]'.format(DEFAULT_SH_INTERP))
    gpu_g.add_argument('--forward_only', action='store_true', default=None,
                       help='Perform forward tracking only.')
    gpu_g.add_argument('--batch_size', default=None, type=int,
                       help='Approximate size of GPU batches (number\n'
                            'of streamlines to track in parallel).'
                            ' [{}]'.format(DEFAULT_BATCH_SIZE))

    out_g = add_out_options(p)

    out_g.add_argument('--seed', type=int,
                       help='Random number generator seed.')

    log_g = p.add_argument_group('Logging options')
    add_verbose_arg(log_g)
    return p


def _get_direction_getter(args):
    odf_data = nib.load(args.in_odf).get_fdata(dtype=np.float32)
<<<<<<< HEAD
    sphere = HemiSphere.from_sphere(
        get_sphere(args.sphere)).subdivide(args.sub_sphere)
=======
    sphere = HemiSphere.from_sphere(get_sphere(args.sphere))\
        .subdivide(args.sub_sphere)
>>>>>>> 44622e5b
    theta = get_theta(args.theta, args.algo)

    non_zeros_count = np.count_nonzero(np.sum(odf_data, axis=-1))
    non_first_val_count = np.count_nonzero(np.argmax(odf_data, axis=-1))

    if args.algo in ['det', 'prob', 'ptt']:
        if non_first_val_count / non_zeros_count > 0.5:
            logging.warning('Input detected as peaks. Input should be'
                            'fodf for det/prob, verify input just in case.')

        kwargs = {}
        if args.algo == 'ptt':
            dg_class = PTTDirectionGetter
            kwargs = {'probe_length': args.step_size}
        elif args.algo == 'det':
            dg_class = DeterministicMaximumDirectionGetter
        else:
            dg_class = ProbabilisticDirectionGetter
        return dg_class.from_shcoeff(
            shcoeff=odf_data, max_angle=theta, sphere=sphere,
            basis_type=args.sh_basis,
            relative_peak_threshold=args.sf_threshold, **kwargs)
    elif args.algo == 'eudx':
        # Code for type EUDX. We don't use peaks_from_model
        # because we want the peaks from the provided sh.
        odf_shape_3d = odf_data.shape[:-1]
        dg = PeaksAndMetrics()
        dg.sphere = sphere
        dg.ang_thr = theta
        dg.qa_thr = args.sf_threshold

        # Heuristic to find out if the input are peaks or fodf
        # fodf are always around 0.15 and peaks around 0.75
        if non_first_val_count / non_zeros_count > 0.5:
            logging.info('Input detected as peaks.')
            nb_peaks = odf_data.shape[-1] // 3
            slices = np.arange(0, 15+1, 3)
            peak_values = np.zeros(odf_shape_3d+(nb_peaks,))
            peak_indices = np.zeros(odf_shape_3d+(nb_peaks,))

            for idx in np.argwhere(np.sum(odf_data, axis=-1)):
                idx = tuple(idx)
                for i in range(nb_peaks):
                    peak_values[idx][i] = np.linalg.norm(
                        odf_data[idx][slices[i]:slices[i+1]], axis=-1)
                    peak_indices[idx][i] = sphere.find_closest(
                        odf_data[idx][slices[i]:slices[i+1]])

            dg.peak_dirs = odf_data
        else:
            logging.info('Input detected as fodf.')
            npeaks = 5
            peak_dirs = np.zeros((odf_shape_3d + (npeaks, 3)))
            peak_values = np.zeros((odf_shape_3d + (npeaks, )))
            peak_indices = np.full((odf_shape_3d + (npeaks, )), -1,
                                   dtype='int')
            b_matrix = get_b_matrix(
                find_order_from_nb_coeff(odf_data), sphere, args.sh_basis)

            for idx in np.argwhere(np.sum(odf_data, axis=-1)):
                idx = tuple(idx)
                directions, values, indices = get_maximas(odf_data[idx],
                                                          sphere, b_matrix,
                                                          args.sf_threshold, 0)
                if values.shape[0] != 0:
                    n = min(npeaks, values.shape[0])
                    peak_dirs[idx][:n] = directions[:n]
                    peak_values[idx][:n] = values[:n]
                    peak_indices[idx][:n] = indices[:n]

            dg.peak_dirs = peak_dirs

        dg.peak_values = peak_values
        dg.peak_indices = peak_indices

        return dg


def tqdm_if_verbose(generator: Iterable, verbose: bool, *args, **kwargs):
    if verbose:
        return tqdm(generator, *args, **kwargs)
    return generator


def _save_tractogram(streamlines_generator, tracts_format, odf_sh_img,
                     total_nb_seeds, args):
    voxel_size = odf_sh_img.header.get_zooms()[0]

    scaled_min_length = args.min_length / voxel_size
    scaled_max_length = args.max_length / voxel_size

    # Tracking is expected to be returned in voxel space, origin `center`.
    def tracks_generator_wrapper():
        for strl, seed in tqdm_if_verbose(streamlines_generator,
                                          verbose=args.verbose,
                                          total=total_nb_seeds,
                                          miniters=int(total_nb_seeds / 100),
                                          leave=False):
            if (scaled_min_length <= length(strl) <= scaled_max_length):
                # Seeds are saved with origin `center` by our own convention.
                # Other scripts (e.g. scil_compute_seed_density_map) expect so.
                dps = {}
                if args.save_seeds:
                    dps['seeds'] = seed

                if args.compress:
                    # compression threshold is given in mm, but we
                    # are in voxel space
                    strl = compress_streamlines(
                        strl, args.compress / voxel_size)

                # TODO: Use nibabel utilities for dealing with spaces
                if tracts_format is TrkFile:
                    # Streamlines are dumped in mm space with
                    # origin `corner`. This is what is expected by
                    # LazyTractogram for .trk files (although this is not
                    # specified anywhere in the doc)
                    strl += 0.5
                    strl *= voxel_size  # in mm.
                else:
                    # Streamlines are dumped in true world space with
                    # origin center as expected by .tck files.
                    strl = np.dot(strl, odf_sh_img.affine[:3, :3]) +\
                        odf_sh_img.affine[:3, 3]

                yield TractogramItem(strl, dps, {})

    tractogram = LazyTractogram.from_data_func(tracks_generator_wrapper)
    tractogram.affine_to_rasmm = odf_sh_img.affine

    filetype = nib.streamlines.detect_format(args.out_tractogram)
    reference = get_reference_info(odf_sh_img)
    header = create_tractogram_header(filetype, *reference)

    # Use generator to save the streamlines on-the-fly
    nib.streamlines.save(tractogram, args.out_tractogram, header=header)


def main():
    # report time for logging/benchmarking
    t_init = perf_counter()
    parser = _build_arg_parser()
    args = parser.parse_args()

    if args.verbose:
        logging.getLogger().setLevel(logging.DEBUG)

    if args.use_gpu:
        batch_size = args.batch_size or DEFAULT_BATCH_SIZE
        sh_interp = args.sh_interp or DEFAULT_SH_INTERP
        forward_only = args.forward_only or DEFAULT_FWD_ONLY
        if args.algo != 'prob':
            parser.error('Algo `{}` not supported for GPU tracking. '
                         'Set --algo to `prob` for GPU tracking.'
                         .format(args.algo))
        if args.sphere != DEFAULT_GPU_SPHERE:
            parser.error('Cannot use sphere `{}`. Only symmetric724 is '
                         'available for GPU tracking.'.format(args.sphere))
        if args.sub_sphere:
            parser.error('Invalid argument --sub_sphere. Not implemented '
                         'for GPU.')
    else:
        if args.batch_size is not None:
            parser.error('Invalid argument --batch_size. '
                         'Set --use_gpu to enable.')
        if args.sh_interp is not None:
            parser.error('Invalid argument --sh_interp. '
                         'Set --use_gpu to enable.')
        if args.forward_only is not None:
            parser.error('Invalid argument --forward_only. '
                         'Set --use_gpu to enable.')

    assert_inputs_exist(parser, [args.in_odf, args.in_seed, args.in_mask])
    assert_outputs_exist(parser, args, args.out_tractogram)

    if not nib.streamlines.is_supported(args.out_tractogram):
        parser.error('Invalid output streamline file format (must be trk or ' +
                     'tck): {0}'.format(args.out_tractogram))

    verify_streamline_length_options(parser, args)
    verify_compression_th(args.compress)
    verify_seed_options(parser, args)

    tracts_format = detect_format(args.out_tractogram)
    if tracts_format is not TrkFile and args.save_seeds:
        logging.warning("You have selected option --save_seeds but you are "
                        "not saving your tractogram as a .trk file. \n"
                        "   Data_per_point information CANNOT be saved. "
                        "Ignoring.")
        args.save_seeds = False

    logging.debug("Loading masks and finding seeds.")
    mask_img = nib.load(args.in_mask)
    mask_data = get_data_as_mask(mask_img, dtype=bool)

    # Make sure the data is isotropic. Else, the strategy used
    # when providing information to dipy (i.e. working as if in voxel space)
    # will not yield correct results. Tracking is performed in voxel space
    # in both the GPU and CPU cases.
    odf_sh_img = nib.load(args.in_odf)
    if not np.allclose(np.mean(odf_sh_img.header.get_zooms()[:3]),
                       odf_sh_img.header.get_zooms()[0], atol=1e-03):
        parser.error(
            'ODF SH file is not isotropic. Tracking cannot be ran robustly.')

    if args.npv:
        nb_seeds = args.npv
        seed_per_vox = True
    elif args.nt:
        nb_seeds = args.nt
        seed_per_vox = False
    else:
        nb_seeds = 1
        seed_per_vox = True

    voxel_size = odf_sh_img.header.get_zooms()[0]
    vox_step_size = args.step_size / voxel_size
    seed_img = nib.load(args.in_seed)

    if np.count_nonzero(seed_img.get_fdata(dtype=np.float32)) == 0:
        raise IOError('The image {} is empty. '
                      'It can\'t be loaded as '
                      'seeding mask.'.format(args.in_seed))

    # Note. Seeds are in voxel world, center origin.
    # (See the examples in random_seeds_from_mask).
    seeds = track_utils.random_seeds_from_mask(
        seed_img.get_fdata(dtype=np.float32),
        np.eye(4),
        seeds_count=nb_seeds,
        seed_count_per_voxel=seed_per_vox,
        random_seed=args.seed)
    total_nb_seeds = len(seeds)

    if not args.use_gpu:
        # LocalTracking.maxlen is actually the maximum length
        # per direction, we need to filter post-tracking.
        max_steps_per_direction = int(args.max_length / args.step_size)

        streamlines_generator = LocalTracking(
            _get_direction_getter(args),
            BinaryStoppingCriterion(mask_data),
            seeds, np.eye(4),
            step_size=vox_step_size, max_cross=1,
            maxlen=max_steps_per_direction,
            fixedstep=True, return_all=True,
            random_seed=args.seed,
            save_seeds=True)

    else:  # GPU tracking
        # we'll make our streamlines twice as long,
        # to agree with DIPY's implementation
        max_strl_len = int(2.0 * args.max_length / args.step_size) + 1

        # data volume
        odf_sh = odf_sh_img.get_fdata(dtype=np.float32)

        streamlines_generator = GPUTacker(
            odf_sh, mask_data, seeds,
            vox_step_size, max_strl_len,
            theta=get_theta(args.theta, args.algo),
            sf_threshold=args.sf_threshold,
            sh_interp=sh_interp,
            sh_basis=args.sh_basis,
            batch_size=batch_size,
            forward_only=forward_only,
            rng_seed=args.seed)

    # dump streamlines on-the-fly to file
    _save_tractogram(streamlines_generator, tracts_format,
                     odf_sh_img, total_nb_seeds, args)

    # Final logging
    logging.info('Saved tractogram to {0}.'.format(args.out_tractogram))

    # Total runtime
    logging.info('Total runtime of {0:.2f}s.'.format(perf_counter() - t_init))


if __name__ == '__main__':
    main()<|MERGE_RESOLUTION|>--- conflicted
+++ resolved
@@ -124,13 +124,10 @@
 
 def _get_direction_getter(args):
     odf_data = nib.load(args.in_odf).get_fdata(dtype=np.float32)
-<<<<<<< HEAD
+
     sphere = HemiSphere.from_sphere(
         get_sphere(args.sphere)).subdivide(args.sub_sphere)
-=======
-    sphere = HemiSphere.from_sphere(get_sphere(args.sphere))\
-        .subdivide(args.sub_sphere)
->>>>>>> 44622e5b
+
     theta = get_theta(args.theta, args.algo)
 
     non_zeros_count = np.count_nonzero(np.sum(odf_data, axis=-1))
