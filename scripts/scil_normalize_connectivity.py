#!/usr/bin/env python3
# -*- coding: utf-8 -*-

"""
Normalize a connectivity matrix coming from scil_decompose_connectivity.py.
3 categories of normalization are available:
-- Edge attributes
 - length: Multiply each edge by the average bundle length.
   Compensate for far away connections when using interface seeding.
   Cannot be used with inverse_length.

 - inverse_length: Divide each edge by the average bundle length.
   Compensate for big connections when using white matter seeding.
   Cannot be used with length.

 - bundle_volume: Divide each edge by the average bundle length.
   Compensate for big connections when using white matter seeding.

-- Node attributes (Mutually exclusive)
 - parcel_volume: Divide each edge by the sum of node volume.
   Compensate for the likelihood of ending in the node.
   Compensate seeding bias when using interface seeding.

 - parcel_surface: Divide each edge by the sum of the node surface.
   Compensate for the likelihood of ending in the node.
   Compensate for seeding bias when using interface seeding.

-- Matrix scaling (Mutually exclusive)
 - max_at_one: Maximum value of the matrix will be set to one.
 - sum_to_one: Ensure the sum of all edges weight is one
 - log_10: Apply a base 10 logarithm to all edges weight

The volume and length matrix should come from the
scil_decompose_connectivity.py script.

A review of the type of normalization is available in:
Colon-Perez, Luis M., et al. "Dimensionless, scale-invariant, edge weight
metric for the study of complex structural networks." PLOS one 10.7 (2015).

However, the proposed weighting of edge presented in this publication is not
implemented.
"""

import argparse
from copy import copy
import itertools

import nibabel as nib
import numpy as np
from sklearn.neighbors import KDTree


from scilpy.image.operations import normalize_max, normalize_sum, base_10_log
from scilpy.io.image import get_data_as_label
from scilpy.io.utils import (add_overwrite_arg,
                             assert_inputs_exist,
                             assert_outputs_exist,
                             load_matrix_in_any_format,
                             save_matrix_in_any_format)


def _build_arg_parser():
    p = argparse.ArgumentParser(
        formatter_class=argparse.RawTextHelpFormatter,
        description=__doc__,)

    p.add_argument('in_matrix',
                   help='Input connectivity matrix. This is typically a '
                        'streamline_count matrix (.npy).')
    p.add_argument('out_matrix',
                   help='Output normalized matrix (.npy).')

    edge_p = p.add_argument_group('Edge-wise options')
    length = edge_p.add_mutually_exclusive_group()
    length.add_argument('--length', metavar='LENGTH_MATRIX',
<<<<<<< HEAD
                        help='Length matrix used for edge-wise '
                             'multiplication.')
=======
                        help='Length matrix used for '
                        'edge-wise multiplication.')
>>>>>>> 50fc8141
    length.add_argument('--inverse_length', metavar='LENGTH_MATRIX',
                        help='Length matrix used for edge-wise division.')
    edge_p.add_argument('--bundle_volume', metavar='VOLUME_MATRIX',
                        help='Volume matrix used for edge-wise division.')

    vol = edge_p.add_mutually_exclusive_group()
    vol.add_argument('--parcel_volume', nargs=2,
                     metavar=('ATLAS', 'LABELS_LIST'),
                     help='Atlas and labels list for edge-wise division.')
    vol.add_argument('--parcel_surface', nargs=2,
                     metavar=('ATLAS', 'LABELS_LIST'),
                     help='Atlas and labels list for edge-wise division.')

    scaling_p = p.add_argument_group('Scaling options')
    scale = scaling_p.add_mutually_exclusive_group()
    scale.add_argument('--max_at_one', action='store_true',
                       help='Scale matrix with maximum value at one.')
    scale.add_argument('--sum_to_one', action='store_true',
                       help='Scale matrix with sum of all elements at one.')
    scale.add_argument('--log_10', action='store_true',
                       help='Apply a base 10 logarithm to the matrix.')

    add_overwrite_arg(p)

    return p


def approximate_surface_node(atlas, node_id):
    roi = np.zeros(atlas.shape)
    roi[atlas == node_id] = 1
    ind = np.argwhere(roi > 0)
    tree = KDTree(ind)
    count = np.sum(7 - tree.query_radius(ind, r=1.0,
                                         count_only=True))

    return count


def main():
    parser = _build_arg_parser()
    args = parser.parse_args()

    assert_inputs_exist(parser, args.in_matrix, [args.length,
                                                 args.inverse_length,
                                                 args.bundle_volume])
    assert_outputs_exist(parser, args, args.out_matrix)

    in_matrix = load_matrix_in_any_format(args.in_matrix)

    # Parcel volume and surface normalization require the atlas
    # This script should be used directly after scil_decompose_connectivity.py
    if args.parcel_volume or args.parcel_surface:
        atlas_tuple = args.parcel_volume if args.parcel_volume \
            else args.parcel_surface
        atlas_filepath, labels_filepath = atlas_tuple
        assert_inputs_exist(parser, [atlas_filepath, labels_filepath])

        atlas_img = nib.load(atlas_filepath)
        atlas_data = get_data_as_label(atlas_img)

        voxels_size = atlas_img.header.get_zooms()[:3]
<<<<<<< HEAD
        if voxels_size[0] != voxels_size[1] or \
           voxels_size[0] != voxels_size[2]:
=======
        if voxels_size[0] != voxels_size[1] \
           or voxels_size[0] != voxels_size[2]:
>>>>>>> 50fc8141
            parser.error('Atlas must have an isotropic resolution.')

        voxels_vol = np.prod(atlas_img.header.get_zooms()[:3])
        voxels_sur = np.prod(atlas_img.header.get_zooms()[:2])

        # Excluding background (0)
        labels_list = np.loadtxt(labels_filepath)
        if len(labels_list) != in_matrix.shape[0] \
                and len(labels_list) != in_matrix.shape[1]:
            parser.error('Atlas should have the same number of label as the '
                         'input matrix.')

    # Normalization can be combined together
    out_matrix = in_matrix
    if args.length:
        length_mat = load_matrix_in_any_format(args.length)
        out_matrix[length_mat > 0] *= length_mat[length_mat > 0]
    elif args.inverse_length:
        length_mat = load_matrix_in_any_format(args.inverse_length)
        out_matrix[length_mat > 0] /= length_mat[length_mat > 0]

    if args.bundle_volume:
        volume_mat = load_matrix_in_any_format(args.bundle_volume)
        out_matrix[volume_mat > 0] /= volume_mat[volume_mat > 0]

    # Node-wise computation are necessary for this type of normalize
    if args.parcel_volume or args.parcel_surface:
        out_matrix = copy(in_matrix)
        pos_list = range(len(labels_list))
        all_comb = list(itertools.combinations(pos_list, r=2))
        all_comb.extend(zip(pos_list, pos_list))

        # Prevent useless computions for approximate_surface_node()
        factor_list = []
        for label in labels_list:
            if args.parcel_volume:
                factor_list.append(np.count_nonzero(
                    atlas_data == label) * voxels_vol)
            else:
                if np.count_nonzero(atlas_data == label):
                    factor_list.append(approximate_surface_node(
                        atlas_data, label) * voxels_sur)
                else:
                    factor_list.append(0)

        for pos_1, pos_2 in all_comb:
            factor = factor_list[pos_1] + factor_list[pos_2]
            if abs(factor) > 0.001:
                out_matrix[pos_1, pos_2] /= factor
                out_matrix[pos_2, pos_1] /= factor

    # Load as image
    ref_matrix = nib.Nifti1Image(in_matrix, np.eye(4))
    out_matrix = nib.Nifti1Image(out_matrix, np.eye(4))
    # Simple scaling of the whole matrix, facilitate comparison across subject
    if args.max_at_one:
        out_matrix = normalize_max([out_matrix], ref_matrix)
    elif args.sum_to_one:
        out_matrix = normalize_sum([out_matrix], ref_matrix)
    elif args.log_10:
        out_matrix = base_10_log([out_matrix], ref_matrix)

    save_matrix_in_any_format(args.out_matrix, out_matrix)


if __name__ == "__main__":
    main()<|MERGE_RESOLUTION|>--- conflicted
+++ resolved
@@ -73,13 +73,8 @@
     edge_p = p.add_argument_group('Edge-wise options')
     length = edge_p.add_mutually_exclusive_group()
     length.add_argument('--length', metavar='LENGTH_MATRIX',
-<<<<<<< HEAD
-                        help='Length matrix used for edge-wise '
-                             'multiplication.')
-=======
                         help='Length matrix used for '
                         'edge-wise multiplication.')
->>>>>>> 50fc8141
     length.add_argument('--inverse_length', metavar='LENGTH_MATRIX',
                         help='Length matrix used for edge-wise division.')
     edge_p.add_argument('--bundle_volume', metavar='VOLUME_MATRIX',
@@ -141,13 +136,8 @@
         atlas_data = get_data_as_label(atlas_img)
 
         voxels_size = atlas_img.header.get_zooms()[:3]
-<<<<<<< HEAD
-        if voxels_size[0] != voxels_size[1] or \
-           voxels_size[0] != voxels_size[2]:
-=======
         if voxels_size[0] != voxels_size[1] \
            or voxels_size[0] != voxels_size[2]:
->>>>>>> 50fc8141
             parser.error('Atlas must have an isotropic resolution.')
 
         voxels_vol = np.prod(atlas_img.header.get_zooms()[:3])
